[package]
name = "hdbconnect"
authors.workspace = true
version.workspace = true
edition = "2021"
license.workspace = true
repository.workspace = true
readme = "README.md"
description = "A synchronous pure rust database driver for SAP HANA(TM)"
documentation = "https://docs.rs/hdbconnect/"
keywords.workspace = true
categories.workspace = true
include = ["src/**/*", "LICENSE-*", "README.md", "CHANGELOG.md"]
rust-version = "1.80.0"

[lib]
doctest = false

[package.metadata.docs.rs]
all-features = true
# To make use of this globally, do:
#    export RUSTDOCFLAGS="--cfg docsrs"
# before calling
#    cargo +nightly doc --package hdbconnect --all-features --no-deps
rustdoc-args = ["--cfg", "docsrs"]

[features]
default = []
r2d2_pool = ["r2d2", "log"]
dist_tx = ["hdbconnect_impl/dist_tx_sync"]

[dependencies]
r2d2 = { version = "0.8", optional = true }
log = { version = "0.4", optional = true }

[dependencies.hdbconnect_impl]
<<<<<<< HEAD
version = "0.31.0"
=======
version = "0.31.0-unpublished"
>>>>>>> d06242a0
path = "../hdbconnect_impl"
default-features = false
features = ["sync"]

[dev-dependencies]
bigdecimal = { version = "0.4", features = ["serde"] }
cesu8 = "1.1"
chrono = { version = "0.4", features = ["serde"] }
# dist_tx = { features = ["sync"], path = "../../dist_tx" }
dist_tx = { version = "0.5", features = ["sync"] }
flexi_logger = "0.29"
log = "0.4"
num = "0.4"
num-bigint = "0.4.0"
rand = "0.8"
r2d2 = "0.8"
serde = { version = "1.0", features = ["derive"] }
serde_bytes = "0.11"
serde_json = "1.0"
sha2 = "0.10.8"
time = { version = "0.3", features = [
    "formatting",
    "macros",
    "parsing",
    "serde",
] }
version-sync = "0.9"<|MERGE_RESOLUTION|>--- conflicted
+++ resolved
@@ -34,11 +34,7 @@
 log = { version = "0.4", optional = true }
 
 [dependencies.hdbconnect_impl]
-<<<<<<< HEAD
-version = "0.31.0"
-=======
 version = "0.31.0-unpublished"
->>>>>>> d06242a0
 path = "../hdbconnect_impl"
 default-features = false
 features = ["sync"]
