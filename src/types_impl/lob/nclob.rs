use super::{fetch_a_lob_chunk, CharLobSlice};
use crate::conn_core::AmConnCore;
use crate::protocol::parts::resultset::AmRsCore;
use crate::protocol::server_resource_consumption_info::ServerResourceConsumptionInfo;
use crate::protocol::util;
use crate::{HdbError, HdbResult};
use std::boxed::Box;
use std::io::{self, Write};

/// Unicode LOB implementation that is used with `HdbValue::NCLOB`.
#[derive(Clone, Debug)]
pub struct NCLob(Box<NCLobHandle>);

impl NCLob {
    pub(crate) fn new(
        am_conn_core: &AmConnCore,
<<<<<<< HEAD
=======
        o_am_rscore: &Option<AmRsCore>,
>>>>>>> c7cd1a07
        is_data_complete: bool,
        total_char_length: u64,
        total_byte_length: u64,
        locator_id: u64,
        data: Vec<u8>,
    ) -> NCLob {
        NCLob(Box::new(NCLobHandle::new(
            am_conn_core,
<<<<<<< HEAD
=======
            o_am_rscore,
>>>>>>> c7cd1a07
            is_data_complete,
            total_char_length,
            total_byte_length,
            locator_id,
            data,
        )))
    }

<<<<<<< HEAD
    /// Converts into the NCLob's data as String.
=======
    /// Converts the NCLob into the contained String.
>>>>>>> c7cd1a07
    ///
    /// All outstanding data (data that were not yet fetched from the server) are fetched
    /// _into_ this NCLob object,
    /// before the complete data, as far as they were not yet read _from_ this NCLob object,
    /// are returned.
    ///
    ///
    /// ## Example
    ///
    /// ```rust, no-run
    /// # use hdbconnect::{Connection, HdbResult, IntoConnectParams, Row};
    /// # fn main() { }
    /// # fn foo() -> HdbResult<()> {
    /// # let params = "".into_connect_params()?;
    /// # let mut connection = Connection::new(params)?;
    /// # let query = "";
    ///  let mut resultset = connection.query(query)?;
    ///  let mut nclob = resultset.into_single_row()?.into_single_value()?.try_into_nclob()?;
    ///  let s = nclob.into_string(); // String, can be huge
    /// # Ok(())
    /// # }
    /// ```
    ///
    /// # Alternative
    ///
    /// For larger objects, a streaming approach using the `Read` implementation of NCLob
    /// might by more appropriate, to avoid total allocation of the large object.
    ///
    /// ## Example
    ///
    /// ```rust, no-run
    /// # use hdbconnect::{Connection, HdbResult, IntoConnectParams, Row};
    /// # fn main() { }
    /// # fn foo() -> HdbResult<()> {
    /// # let params = "".into_connect_params()?;
    /// # let mut connection = Connection::new(params)?;
    ///  let mut writer;
    ///  // ... writer gets instantiated, is an implementation of std::io::Write;
    ///  # writer = Vec::<u8>::new();
    ///
    ///  # let query = "";
    ///  # let mut resultset = connection.query(query)?;
    ///  # let mut nclob = resultset.into_single_row()?.into_single_value()?.try_into_nclob()?;
    ///  std::io::copy(&mut nclob, &mut writer)?;
    /// # Ok(())
    /// # }
    /// ```
    pub fn into_string(self) -> HdbResult<String> {
        trace!("NCLob::into_string()");
        self.0.into_string()
    }

    /// Reads from given offset and the given length, in number of 123-byte sequences.
    pub fn read_slice(&mut self, offset: u64, length: u32) -> HdbResult<CharLobSlice> {
        self.0.read_slice(offset, length)
    }

    /// Total length of data, in bytes.
    pub fn total_byte_length(&self) -> u64 {
        self.0.total_byte_length()
    }

    /// Returns true if the NCLob does not contain data.
    pub fn is_empty(&self) -> bool {
        self.total_byte_length() == 0
    }

    /// Returns the maximum size of the internal buffers, in bytes.
    ///
    /// With streaming, this value should not exceed `lob_read_size` plus
    /// the buffer size used by the reader.
    pub fn max_buf_len(&self) -> usize {
        self.0.max_buf_len()
    }

    /// Current size of the internal buffer, in bytes.
    pub fn cur_buf_len(&self) -> usize {
        self.0.cur_buf_len() as usize
    }
}

// Support for NCLob streaming.
impl io::Read for NCLob {
    fn read(&mut self, buf: &mut [u8]) -> io::Result<usize> {
        self.0.read(buf)
    }
}

// `NCLobHandle` is used for NCLOBs that we receive from the database.
// The data are often not transferred completely, so we carry internally
// a database connection and the necessary controls to support fetching remaining data on demand.
// The data stream can be cut into chunks between valid 1-, 2-, or 3-byte sequences.
// Since surrogate pairs can be cut in two halfs (two 3-byte sequences), we may need to buffer
// an orphaned surrogate between two fetches.
#[derive(Clone, Debug)]
struct NCLobHandle {
    am_conn_core: AmConnCore,
    o_am_rscore: Option<AmRsCore>,
    is_data_complete: bool,
    total_char_length: u64,
    total_byte_length: u64,
    locator_id: u64,
    surrogate_buf: Option<Vec<u8>>,
    utf8: String,
    max_buf_len: usize,
    acc_byte_length: usize,
    acc_char_length: usize,
    server_resource_consumption_info: ServerResourceConsumptionInfo,
}
impl NCLobHandle {
    fn new(
        am_conn_core: &AmConnCore,
        o_am_rscore: &Option<AmRsCore>,
        is_data_complete: bool,
        total_char_length: u64,
        total_byte_length: u64,
        locator_id: u64,
        cesu8: Vec<u8>,
    ) -> NCLobHandle {
        let acc_byte_length = cesu8.len();
        let acc_char_length = util::count_1_2_3_sequence_starts(&cesu8);

        let (utf8, surrogate_buf) = util::to_string_and_surrogate(cesu8).unwrap(/* yes */);

        let nclob_handle = NCLobHandle {
            am_conn_core: am_conn_core.clone(),
            o_am_rscore: match o_am_rscore {
                Some(ref am_rscore) => Some(am_rscore.clone()),
                None => None,
            },
            total_char_length,
            total_byte_length,
            is_data_complete,
            locator_id,
            max_buf_len: utf8.len() + if surrogate_buf.is_some() { 3 } else { 0 },
            surrogate_buf,
            utf8,
            acc_byte_length,
            acc_char_length,
            server_resource_consumption_info: Default::default(),
        };

        trace!(
            "new() with: is_data_complete = {}, total_char_length = {}, total_byte_length = {}, \
             locator_id = {}, surrogate_buf = {:?}, utf8.len() = {}",
            nclob_handle.is_data_complete,
            nclob_handle.total_char_length,
            nclob_handle.total_byte_length,
            nclob_handle.locator_id,
            nclob_handle.surrogate_buf,
            nclob_handle.utf8.len()
        );
        nclob_handle
    }

    fn read_slice(&mut self, offset: u64, length: u32) -> HdbResult<CharLobSlice> {
<<<<<<< HEAD
        match self.o_am_conn_core {
            None => Err(HdbError::Usage(
                "Fetching more LOB chunks is no more possible (connection already closed)"
                    .to_owned(),
            )),
            Some(ref mut am_conn_core) => {
                let (reply_data, _reply_is_last_data) = fetch_a_lob_chunk(
                    am_conn_core,
                    self.locator_id,
                    offset,
                    length,
                    &mut self.server_resource_consumption_info,
                )?;

                debug!("read_slice(): got {} bytes", reply_data.len());

                Ok(util::split_off_orphaned_surrogates(reply_data)?)
            }
        }
=======
        let (reply_data, _reply_is_last_data) = fetch_a_lob_chunk(
            &mut self.am_conn_core,
            self.locator_id,
            offset,
            length,
            &mut self.server_resource_consumption_info,
        )?;
        debug!("read_slice(): got {} bytes", reply_data.len());
        Ok(util::split_off_orphaned_surrogates(reply_data)?)
>>>>>>> c7cd1a07
    }

    fn total_byte_length(&self) -> u64 {
        self.total_byte_length
    }

    fn cur_buf_len(&self) -> usize {
        self.utf8.len()
    }

    fn fetch_next_chunk(&mut self) -> HdbResult<()> {
        if self.is_data_complete {
            return Err(HdbError::impl_("fetch_next_chunk(): already complete"));
        }

        let read_length = std::cmp::min(
            self.am_conn_core.lock()?.get_lob_read_length() as u32,
            (self.total_char_length - self.acc_char_length as u64) as u32,
        );

        let (mut reply_data, reply_is_last_data) = fetch_a_lob_chunk(
            &mut self.am_conn_core,
            self.locator_id,
            self.acc_char_length as u64,
            read_length,
            &mut self.server_resource_consumption_info,
        )?;

        self.acc_byte_length += reply_data.len();
        self.acc_char_length += util::count_1_2_3_sequence_starts(&reply_data);

        let (utf8, surrogate_buf) = match self.surrogate_buf {
            Some(ref buf) => {
                let mut temp = buf.to_vec();
                temp.append(&mut reply_data);
                util::to_string_and_surrogate(temp).unwrap(/* yes */)
            }
            None => util::to_string_and_surrogate(reply_data).unwrap(/* yes */),
        };

        self.utf8.push_str(&utf8);
        self.surrogate_buf = surrogate_buf;
        self.is_data_complete = reply_is_last_data;
        self.max_buf_len = std::cmp::max(
            self.utf8.len() + if self.surrogate_buf.is_some() { 3 } else { 0 },
            self.max_buf_len,
        );

        assert_eq!(
            self.is_data_complete,
            self.total_byte_length == self.acc_byte_length as u64
        );
        trace!(
            "fetch_next_chunk: is_data_complete = {}, utf8.len() = {}",
            self.is_data_complete,
            self.utf8.len()
        );
        Ok(())
    }

    fn load_complete(&mut self) -> HdbResult<()> {
        trace!("load_complete()");
        while !self.is_data_complete {
            self.fetch_next_chunk()?;
        }
        Ok(())
    }

    fn max_buf_len(&self) -> usize {
        self.max_buf_len
    }

    // Converts a NCLobHandle into a String containing its data.
    fn into_string(mut self) -> HdbResult<String> {
        trace!("into_string()");
        self.load_complete()?;
        Ok(self.utf8)
    }
}

// Support for CLOB streaming
impl io::Read for NCLobHandle {
    fn read(&mut self, mut buf: &mut [u8]) -> io::Result<usize> {
        trace!("read() with buf of len {}", buf.len());

        while !self.is_data_complete && (buf.len() > self.utf8.len()) {
            self.fetch_next_chunk()
                .map_err(|e| io::Error::new(io::ErrorKind::UnexpectedEof, e))?;
        }

        // we want to keep clean UTF-8 in utf8, so we cut off at good places only
        let count: usize = if self.utf8.len() < buf.len() {
            self.utf8.len()
        } else {
            let mut tmp = buf.len();
            while !util::is_utf8_char_start(self.utf8.as_bytes()[tmp]) {
                tmp -= 1;
            }
            tmp
        };

        buf.write_all(&self.utf8.as_bytes()[0..count])?;
        self.utf8.drain(0..count);
        Ok(count)
    }
}<|MERGE_RESOLUTION|>--- conflicted
+++ resolved
@@ -14,10 +14,7 @@
 impl NCLob {
     pub(crate) fn new(
         am_conn_core: &AmConnCore,
-<<<<<<< HEAD
-=======
         o_am_rscore: &Option<AmRsCore>,
->>>>>>> c7cd1a07
         is_data_complete: bool,
         total_char_length: u64,
         total_byte_length: u64,
@@ -26,10 +23,7 @@
     ) -> NCLob {
         NCLob(Box::new(NCLobHandle::new(
             am_conn_core,
-<<<<<<< HEAD
-=======
             o_am_rscore,
->>>>>>> c7cd1a07
             is_data_complete,
             total_char_length,
             total_byte_length,
@@ -38,11 +32,7 @@
         )))
     }
 
-<<<<<<< HEAD
-    /// Converts into the NCLob's data as String.
-=======
     /// Converts the NCLob into the contained String.
->>>>>>> c7cd1a07
     ///
     /// All outstanding data (data that were not yet fetched from the server) are fetched
     /// _into_ this NCLob object,
@@ -199,27 +189,6 @@
     }
 
     fn read_slice(&mut self, offset: u64, length: u32) -> HdbResult<CharLobSlice> {
-<<<<<<< HEAD
-        match self.o_am_conn_core {
-            None => Err(HdbError::Usage(
-                "Fetching more LOB chunks is no more possible (connection already closed)"
-                    .to_owned(),
-            )),
-            Some(ref mut am_conn_core) => {
-                let (reply_data, _reply_is_last_data) = fetch_a_lob_chunk(
-                    am_conn_core,
-                    self.locator_id,
-                    offset,
-                    length,
-                    &mut self.server_resource_consumption_info,
-                )?;
-
-                debug!("read_slice(): got {} bytes", reply_data.len());
-
-                Ok(util::split_off_orphaned_surrogates(reply_data)?)
-            }
-        }
-=======
         let (reply_data, _reply_is_last_data) = fetch_a_lob_chunk(
             &mut self.am_conn_core,
             self.locator_id,
@@ -229,7 +198,6 @@
         )?;
         debug!("read_slice(): got {} bytes", reply_data.len());
         Ok(util::split_off_orphaned_surrogates(reply_data)?)
->>>>>>> c7cd1a07
     }
 
     fn total_byte_length(&self) -> u64 {
