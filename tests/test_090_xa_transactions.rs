mod test_utils;

use dist_tx::tm::*;
use flexi_logger::ReconfigurationHandle;
use hdbconnect::{Connection, HdbResult};
use log::{debug, info};

#[test] // cargo test --test test_090_xa_transactions -- --nocapture
pub fn test_090_xa_transactions() -> HdbResult<()> {
    let mut log_handle = test_utils::init_logger();
    let start = std::time::Instant::now();
    let mut connection = test_utils::get_authenticated_connection()?;

    prepare(&mut log_handle, &mut connection)?;

    successful_xa(&mut log_handle, &mut connection)?;
    xa_rollback(&mut log_handle, &mut connection)?;
    xa_repeated(&mut log_handle, &mut connection)?;
    xa_conflicts(&mut log_handle, &mut connection)?;
<<<<<<< HEAD
=======

>>>>>>> a6bf38cd
    test_utils::closing_info(connection, start)
}

// prepare the db table
fn prepare(_log_handle: &mut ReconfigurationHandle, conn: &mut Connection) -> HdbResult<()> {
    info!("Prepare...");
    conn.multiple_statements_ignore_err(vec!["drop table TEST_XA"]);
    conn.multiple_statements(vec![
        "create column table TEST_XA (f1 INT primary key, f2 NVARCHAR(20))",
        "insert into TEST_XA (f1, f2) values(-100, 'INITIAL')",
        "insert into TEST_XA (f1, f2) values(-101, 'INITIAL')",
        "insert into TEST_XA (f1, f2) values(-102, 'INITIAL')",
        "insert into TEST_XA (f1, f2) values(-103, 'INITIAL')",
    ])
}

fn successful_xa(_log_handle: &mut ReconfigurationHandle, conn: &mut Connection) -> HdbResult<()> {
    info!("Successful XA");

    // open two connections, auto_commit off
    let mut conn_a = conn.spawn()?;
    conn_a.set_auto_commit(false)?;
    let mut conn_b = conn_a.spawn()?;
    assert!(!conn_a.is_auto_commit()?);
    assert!(!conn_b.is_auto_commit()?);

    // instantiate a SimpleTransactionManager and register Resource Managers for
    // the two connections
    let mut tm = SimpleTransactionManager::new("test_090_xa_transactions".to_owned());
    tm.register(conn_a.get_resource_manager(), 22, true)
        .unwrap();
    tm.register(conn_b.get_resource_manager(), 44, true)
        .unwrap();

    // start ta
    tm.start_transaction().unwrap();

    debug!("do some inserts");
    conn_a.dml(&insert_stmt(1, "a"))?;
    conn_b.dml(&insert_stmt(2, "b"))?;

    debug!("verify with neutral conn that nothing is visible (count)");
    let count_query = "select count(*) from TEST_XA where f1 > 0 and f1 < 9";
    let count: u32 = conn.query(count_query)?.try_into()?;
    assert_eq!(0, count);

    debug!("commit ta");
    tm.commit_transaction().unwrap();

    debug!("verify that stuff is now visible");
    let count: u32 = conn.query(count_query)?.try_into()?;
    assert_eq!(2, count);

    Ok(())
}

fn insert_stmt(i: u32, s: &'static str) -> String {
    format!("insert into TEST_XA (f1, f2) values({}, '{}')", i, s)
}

fn xa_rollback(_log_handle: &mut ReconfigurationHandle, conn: &mut Connection) -> HdbResult<()> {
    info!("xa_rollback");

    // open two connections, auto_commit off
    let mut conn_a = conn.spawn()?;
    conn_a.set_auto_commit(false)?;
    let mut conn_b = conn_a.spawn()?;
    assert!(!conn_a.is_auto_commit()?);
    assert!(!conn_b.is_auto_commit()?);
    let mut conn_c = conn.spawn()?;

    conn_a
        .exec("SET TRANSACTION LOCK WAIT TIMEOUT 3000")
        .unwrap(); // (milliseconds)
    conn_b
        .exec("SET TRANSACTION LOCK WAIT TIMEOUT 3000")
        .unwrap(); // (milliseconds)
    conn_c
        .exec("SET TRANSACTION LOCK WAIT TIMEOUT 3000")
        .unwrap(); // (milliseconds)

    // instantiate a SimpleTransactionManager and register Resource Managers for
    // the two connections
    let mut tm = SimpleTransactionManager::new("test_090_xa_transactions".to_owned());
    tm.register(conn_a.get_resource_manager(), 22, true)
        .unwrap();
    tm.register(conn_b.get_resource_manager(), 44, true)
        .unwrap();

    // start ta
    tm.start_transaction().unwrap();

    debug!("conn_a inserts");
    conn_a.dml(&insert_stmt(10, "a"))?;
    conn_a.dml(&insert_stmt(11, "a"))?;
    debug!("conn_b inserts");
    conn_b.dml(&insert_stmt(12, "b"))?;
    conn_b.dml(&insert_stmt(13, "b"))?;

    // verify with neutral conn that nothing is visible (count)
    let count_query = "select count(*) from TEST_XA where f1 > 9 and f1 < 99";
    let count: u32 = conn.query(count_query)?.try_into()?;
    assert_eq!(0, count);

    debug!("rollback xa");
    tm.rollback_transaction().unwrap();

    // verify that nothing additional was inserted
    let count: u32 = conn.query(count_query)?.try_into()?;
    assert_eq!(0, count);

    debug!("conn_c inserts");
    conn_c.dml(&insert_stmt(10, "c"))?;
    conn_c.dml(&insert_stmt(11, "c"))?;
    conn_c.dml(&insert_stmt(12, "c"))?;
    conn_c.dml(&insert_stmt(13, "c"))?;
    conn_c.commit().unwrap();

    // verify that now the insertions were successful
    let count: u32 = conn.query(count_query)?.try_into()?;
    assert_eq!(4, count);

    Ok(())
}

fn xa_repeated(_log_handle: &mut ReconfigurationHandle, conn: &mut Connection) -> HdbResult<()> {
    info!("xa_repeated");

    // open two connections, auto_commit off
    let mut conn_a = conn.spawn()?;
    conn_a.set_auto_commit(false)?;
    let mut conn_b = conn_a.spawn()?;
    assert!(!conn_a.is_auto_commit()?);
    assert!(!conn_b.is_auto_commit()?);

    conn_a
        .exec("SET TRANSACTION LOCK WAIT TIMEOUT 3000")
        .unwrap(); // (milliseconds)
    conn_b
        .exec("SET TRANSACTION LOCK WAIT TIMEOUT 3000")
        .unwrap(); // (milliseconds)

    // instantiate a SimpleTransactionManager and register Resource Managers for
    // the two connections
    let mut tm = SimpleTransactionManager::new("test_090_xa_transactions".to_owned());
    tm.register(conn_a.get_resource_manager(), 22, true)
        .unwrap();
    tm.register(conn_b.get_resource_manager(), 44, true)
        .unwrap();

    for i in 0..5 {
        let j = i * 10 + 20;
        let count_query = format!(
            "select count(*) from TEST_XA where f1 > {} and f1 < {}",
            j,
            j + 9
        );

        tm.start_transaction().unwrap();

        debug!("conn_a inserts {}", j);
        conn_a.dml(&insert_stmt(j + 1, "a"))?;
        conn_a.dml(&insert_stmt(j + 2, "a"))?;
        debug!("conn_b inserts {}", j);
        conn_b.dml(&insert_stmt(j + 3, "b"))?;
        conn_b.dml(&insert_stmt(j + 4, "b"))?;

        // verify with neutral conn that nothing is visible (count)
        let count: u32 = conn.query(&count_query)?.try_into()?;
        assert_eq!(0, count);

        debug!("rollback xa");
        tm.rollback_transaction().unwrap();

        tm.start_transaction().unwrap();
        debug!("conn_a inserts {}", j);
        conn_a.dml(&insert_stmt(j + 1, "a"))?;
        conn_a.dml(&insert_stmt(j + 2, "a"))?;
        debug!("conn_b inserts");
        conn_b.dml(&insert_stmt(j + 3, "b"))?;
        conn_b.dml(&insert_stmt(j + 4, "b"))?;

        // verify with neutral conn that nothing is visible (count)
        let count: u32 = conn.query(&count_query)?.try_into()?;
        assert_eq!(0, count);

        debug!("commit xa");
        tm.commit_transaction().unwrap();

        // verify that now the insertions were successful
        let count: u32 = conn.query(&count_query)?.try_into()?;
        assert_eq!(4, count);
    }

    Ok(())
}

fn xa_conflicts(_log_handle: &mut ReconfigurationHandle, conn: &mut Connection) -> HdbResult<()> {
    info!("xa_conflicts");

    // open two connections, auto_commit off
    let mut conn_a = conn.spawn()?;
    conn_a.set_auto_commit(false)?;
    let mut conn_b = conn_a.spawn()?;
    assert!(!conn_a.is_auto_commit()?);
    assert!(!conn_b.is_auto_commit()?);

    conn_a.exec("SET TRANSACTION LOCK WAIT TIMEOUT 3000")?;
    conn_b.exec("SET TRANSACTION LOCK WAIT TIMEOUT 3000")?;

    // instantiate a SimpleTransactionManager and register Resource Managers for
    // the two connections
    let mut tm = SimpleTransactionManager::new("test_090_xa_transactions".to_owned());
    tm.register(conn_a.get_resource_manager(), 22, true)
        .unwrap();
    tm.register(conn_b.get_resource_manager(), 44, true)
        .unwrap();

    // do conflicting inserts
    // catch error response
    // try to commit
    // clean up
    // do clean inserts (to ensure nothing is left over)

    // do conflicting inserts
    // catch error response
    // rollback
    // do clean inserts (to ensure nothing is left over)

    Ok(())
}<|MERGE_RESOLUTION|>--- conflicted
+++ resolved
@@ -17,10 +17,7 @@
     xa_rollback(&mut log_handle, &mut connection)?;
     xa_repeated(&mut log_handle, &mut connection)?;
     xa_conflicts(&mut log_handle, &mut connection)?;
-<<<<<<< HEAD
-=======
-
->>>>>>> a6bf38cd
+
     test_utils::closing_info(connection, start)
 }
 
